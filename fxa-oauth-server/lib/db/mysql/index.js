/* This Source Code Form is subject to the terms of the Mozilla Public
 * License, v. 2.0. If a copy of the MPL was not distributed with this
 * file, You can obtain one at http://mozilla.org/MPL/2.0/. */

const path = require('path');

const buf = require('buf').hex;
const hex = require('buf').to.hex;
const moment = require('moment');
const mysql = require('mysql');
const MysqlPatcher = require('mysql-patcher');

const config = require('../../config');
const encrypt = require('../../encrypt');
const helpers = require('../helpers');
const P = require('../../promise');
const ScopeSet = require('fxa-shared').oauth.scopes;
const unique = require('../../unique');
const patch = require('./patch');

const MAX_TTL = config.get('expiration.accessToken');
const REQUIRED_SQL_MODES = [
  'STRICT_ALL_TABLES',
  'NO_ENGINE_SUBSTITUTION'
];
const REQUIRED_CHARSET = 'UTF8MB4_UNICODE_CI';

// logger is not const to support mocking in the unit tests
var logger = require('../../logging')('db.mysql');

function MysqlStore(options) {
  if (options.charset && options.charset !== REQUIRED_CHARSET) {
    logger.warn('createDatabase.invalidCharset', { charset: options.charset });
    throw new Error('You cannot use any charset besides ' + REQUIRED_CHARSET);
  } else {
    options.charset = REQUIRED_CHARSET;
  }
  options.typeCast = function(field, next) {
    if (field.type === 'TINY' && field.length === 1) {
      return field.string() === '1';
    }
    return next();
  };
  logger.info('pool.create', { options: options });
  var pool = this._pool = mysql.createPool(options);
  pool.on('enqueue', function() {
    logger.info('pool.enqueue', {
      queueLength: pool._connectionQueue && pool._connectionQueue.length
    });
  });
}

// Apply patches up to the current patch level.
// This will also create the DB if it is missing.

function updateDbSchema(patcher) {
  logger.verbose('updateDbSchema', patcher.options);

  var d = P.defer();
  patcher.patch(function(err) {
    if (err) {
      logger.error('updateDbSchema', err);
      return d.reject(err);
    }
    d.resolve();
  });

  return d.promise;
}

// Sanity-check that we're working with a compatible patch level.

function checkDbPatchLevel(patcher) {
  logger.verbose('checkDbPatchLevel', patcher.options);

  var d = P.defer();

  patcher.readDbPatchLevel(function(err) {
    if (err) {
      return d.reject(err);
    }

    // We can run if we're at or above some patch level.  Should be
    // equal at initial deployment, and may be one or more higher
    // later on, due to database changes in preparation for the next
    // release.
    if (patcher.currentPatchLevel >= patch.level) {
      return d.resolve();
    }

    err = 'unexpected db patch level: ' + patcher.currentPatchLevel;
    return d.reject(new Error(err));
  });

  return d.promise;
}

MysqlStore.connect = function mysqlConnect(options) {
  if (options.logger) {
    logger = options.logger;
  }

  options.createDatabase = options.createSchema;
  options.dir = path.join(__dirname, 'patches');
  options.metaTable = 'dbMetadata';
  options.patchKey = 'schema-patch-level';
  options.patchLevel = patch.level;
  options.mysql = mysql;
  var patcher = new MysqlPatcher(options);

  return P.promisify(patcher.connect, {context: patcher})().then(function() {
    if (options.createSchema) {
      return updateDbSchema(patcher);
    }
  }).then(function() {
    return checkDbPatchLevel(patcher);
  }).catch(function(error) {
    logger.error('checkDbPatchLevel', error);
    throw error;
  }).finally(function () {
    return P.promisify(patcher.end, {context: patcher})();
  }).then(function() {
    return new MysqlStore(options);
  });
};

const QUERY_CLIENT_REGISTER =
  'INSERT INTO clients ' +
  '(id, name, imageUri, hashedSecret, hashedSecretPrevious, redirectUri,' +
  'trusted, allowedScopes, canGrant, publicClient) ' +
  'VALUES (?, ?, ?, ?, ?, ?, ?, ?, ?, ?);';
const QUERY_CLIENT_DEVELOPER_INSERT =
  'INSERT INTO clientDevelopers ' +
  '(rowId, developerId, clientId) ' +
  'VALUES (?, ?, ?);';
const QUERY_CLIENT_DEVELOPER_LIST_BY_CLIENT_ID =
  'SELECT developers.email, developers.createdAt ' +
  'FROM clientDevelopers, developers ' +
  'WHERE clientDevelopers.developerId = developers.developerId ' +
  'AND clientDevelopers.clientId=?;';
const QUERY_DEVELOPER_OWNS_CLIENT =
  'SELECT clientDevelopers.rowId ' +
  'FROM clientDevelopers, developers ' +
  'WHERE developers.developerId = clientDevelopers.developerId ' +
  'AND developers.email =? AND clientDevelopers.clientId =?;';
const QUERY_DEVELOPER_INSERT =
  'INSERT INTO developers ' +
  '(developerId, email) ' +
  'VALUES (?, ?);';
const QUERY_CLIENT_GET = 'SELECT * FROM clients WHERE id=?';
const QUERY_CLIENT_LIST = 'SELECT id, name, redirectUri, imageUri, ' +
  'canGrant, publicClient, trusted ' +
  'FROM clients, clientDevelopers, developers ' +
  'WHERE clients.id = clientDevelopers.clientId AND ' +
  'developers.developerId = clientDevelopers.developerId AND ' +
  'developers.email =?;';
const QUERY_PUBLIC_CLIENTS_LIST = 'SELECT * FROM clients WHERE publicClient = 1 OR canGrant = 1;';
const QUERY_CLIENT_UPDATE = 'UPDATE clients SET ' +
  'name=COALESCE(?, name), imageUri=COALESCE(?, imageUri), ' +
  'hashedSecret=COALESCE(?, hashedSecret), ' +
  'hashedSecretPrevious=COALESCE(?, hashedSecretPrevious), ' +
  'redirectUri=COALESCE(?, redirectUri), ' +
  'trusted=COALESCE(?, trusted), allowedScopes=COALESCE(?, allowedScopes), ' +
  'canGrant=COALESCE(?, canGrant) ' +
  'WHERE id=?';
// This query deletes everythin related to the client, and is thus quite expensive!
// Don't worry, it's not exposed to any production-facing routes.
const QUERY_CLIENT_DELETE = 'DELETE clients, codes, tokens, refreshTokens, clientDevelopers ' +
  'FROM clients ' +
  'LEFT JOIN codes ON clients.id = codes.clientId ' +
  'LEFT JOIN tokens ON clients.id = tokens.clientId ' +
  'LEFT JOIN refreshTokens ON clients.id = refreshTokens.clientId ' +
  'LEFT JOIN clientDevelopers ON clients.id = clientDevelopers.clientId ' +
  'WHERE clients.id=?';
const QUERY_CODE_INSERT =
  'INSERT INTO codes (clientId, userId, email, scope, authAt, amr, aal, offline, code, codeChallengeMethod, codeChallenge, keysJwe, profileChangedAt, instanceId) ' +
  'VALUES (?, ?, ?, ?, ?, ?, ?, ?, ?, ?, ?, ?, ?, ?)';
const QUERY_ACCESS_TOKEN_INSERT =
  'INSERT INTO tokens (clientId, userId, email, scope, type, expiresAt, ' +
  'token, instanceId) VALUES (?, ?, ?, ?, ?, ?, ?, ?)';
const QUERY_REFRESH_TOKEN_INSERT =
  'INSERT INTO refreshTokens (clientId, userId, email, scope, token, profileChangedAt, instanceId) VALUES ' +
  '(?, ?, ?, ?, ?, ?, ?)';
const QUERY_ACCESS_TOKEN_FIND = 'SELECT * FROM tokens WHERE token=?';
const QUERY_REFRESH_TOKEN_FIND = 'SELECT * FROM refreshTokens where token=?';
const QUERY_REFRESH_TOKEN_FIND_USER = 'SELECT * FROM refreshTokens where userId=?';
const QUERY_REFRESH_TOKEN_LAST_USED_UPDATE = 'UPDATE refreshTokens SET lastUsedAt=? WHERE token=?';
const QUERY_REFRESH_TOKEN_UPDATE_INSTANCE_ID = 'UPDATE refreshTokens SET instanceId=? WHERE token=?';
const QUERY_CODE_FIND = 'SELECT * FROM codes WHERE code=?';
const QUERY_CODE_DELETE = 'DELETE FROM codes WHERE code=?';
const QUERY_ACCESS_TOKEN_DELETE = 'DELETE FROM tokens WHERE token=?';
const QUERY_REFRESH_TOKEN_DELETE = 'DELETE FROM refreshTokens WHERE token=?';
const QUERY_ACCESS_TOKEN_DELETE_USER = 'DELETE FROM tokens WHERE userId=?';

const QUERY_DELETE_ACCESS_TOKEN_FOR_PUBLIC_CLIENTS = 'DELETE FROM tokens WHERE userId=? AND clientId IN (?);';
const QUERY_DELETE_REFRESH_TOKEN_FOR_PUBLIC_CLIENTS = 'DELETE FROM refreshTokens WHERE userId=? AND clientId IN (?);';
const QUERY_REFRESH_TOKEN_DELETE_USER =
  'DELETE FROM refreshTokens WHERE userId=?';
const QUERY_CODE_DELETE_USER = 'DELETE FROM codes WHERE userId=?';
const QUERY_DEVELOPER = 'SELECT * FROM developers WHERE email=?';
const QUERY_DEVELOPER_DELETE = 'DELETE developers, clientDevelopers ' +
  'FROM developers ' +
  'LEFT JOIN clientDevelopers ON developers.developerId = clientDevelopers.developerId ' +
  'WHERE developers.email=?';
const QUERY_PURGE_EXPIRED_TOKENS = 'DELETE FROM tokens WHERE clientId NOT IN (?) AND expiresAt < NOW() LIMIT ?;';
const QUERY_EXPIRED_TOKENS =
  'SELECT expiresAt, token, clientId FROM tokens WHERE expiresAt >= ? AND expiresAt <= NOW() ORDER BY expiresAt ASC LIMIT ?';
const QUERY_DELETE_EXPIRED_TOKENS = 'DELETE FROM tokens WHERE token IN (?) AND clientId NOT IN (?) AND expiresAt <= NOW()';
const QUERY_LAST_PURGE_TIME = 'SELECT value FROM dbMetadata WHERE name = "last-purge-time"';
const QUERY_REPLACE_LAST_PURGE_TIME = 'REPLACE INTO dbMetadata (name, value) VALUES ("last-purge-time", ?)';
// Token management by uid.
// Returns the most recent token used with a client name and client id.
// Does not include clients that canGrant.
const QUERY_ACTIVE_CLIENT_TOKENS_BY_UID =
  'SELECT tokens.clientId AS id, tokens.createdAt, tokens.scope, clients.name ' +
  'FROM tokens LEFT OUTER JOIN clients ON clients.id = tokens.clientId ' +
  'WHERE tokens.userId=? AND tokens.expiresAt > NOW() AND clients.canGrant = 0;';
const DELETE_ACTIVE_CODES_BY_CLIENT_AND_UID =
  'DELETE FROM codes WHERE clientId=? AND userId=?';
const DELETE_ACTIVE_TOKENS_BY_CLIENT_AND_UID =
  'DELETE FROM tokens WHERE clientId=? AND userId=?';
const DELETE_ACTIVE_REFRESH_TOKENS_BY_CLIENT_AND_UID =
  'DELETE FROM refreshTokens WHERE clientId=? AND userId=?';
// Scope queries
const QUERY_SCOPE_FIND =
  'SELECT * ' +
  'FROM scopes ' +
  'WHERE scopes.scope=?;';
const QUERY_SCOPES_INSERT =
  'INSERT INTO scopes (scope, hasScopedKeys) ' +
  'VALUES (?, ?);';

function firstRow(rows) {
  return rows[0];
}

function releaseConn(connection) {
  connection.release();
}

MysqlStore.prototype = {

  ping: function ping() {
    logger.debug('ping');
    // see bluebird.using():
    // https://github.com/petkaantonov/bluebird/blob/master/API.md#resource-management
    return P.using(this._getConnection(), function(conn) {
      return new P(function(resolve, reject) {
        conn.ping(function(err) {
          if (err) {
            logger.error('ping:', err);
            reject(err);
          } else {
            resolve({});
          }
        });
      });
    });
  },

  // createdAt is DEFAULT NOW() in the schema.sql
  registerClient: function registerClient(client) {
    var id;
    if (client.id) {
      id = buf(client.id);
    } else {
      id = unique.id();
    }
    logger.debug('registerClient', { name: client.name, id: hex(id) });
    return this._write(QUERY_CLIENT_REGISTER, [
      id,
      client.name,
      client.imageUri || '',
      buf(client.hashedSecret),
      client.hashedSecretPrevious ? buf(client.hashedSecretPrevious) : null,
      client.redirectUri,
      !! client.trusted,
      client.allowedScopes ? client.allowedScopes : null,
      !! client.canGrant,
      !! client.publicClient
    ]).then(function() {
      logger.debug('registerClient.success', { id: hex(id) });
      client.id = id;
      return client;
    });
  },
  registerClientDeveloper: function regClientDeveloper(developerId, clientId) {
    if (! developerId || ! clientId) {
      var err = new Error('Owner registration requires user and developer id');
      return P.reject(err);
    }

    var rowId = unique.id();

    logger.debug('registerClientDeveloper', {
      rowId: rowId,
      developerId: developerId,
      clientId: clientId
    });

    return this._write(QUERY_CLIENT_DEVELOPER_INSERT, [
      buf(rowId),
      buf(developerId),
      buf(clientId)
    ]);
  },
  getClientDevelopers: function getClientDevelopers (clientId) {
    if (! clientId) {
      return P.reject(new Error('Client id is required'));
    }
    return this._read(QUERY_CLIENT_DEVELOPER_LIST_BY_CLIENT_ID, [
      buf(clientId)
    ]);
  },
  activateDeveloper: function activateDeveloper(email) {
    if (! email) {
      return P.reject(new Error('Email is required'));
    }

    var developerId = unique.developerId();
    logger.debug('activateDeveloper', { developerId: developerId });
    return this._write(QUERY_DEVELOPER_INSERT, [
      developerId, email
    ]).then(function () {
      return this.getDeveloper(email);
    }.bind(this));
  },
  getDeveloper: function(email) {
    if (! email) {
      return P.reject(new Error('Email is required'));
    }

    return this._readOne(QUERY_DEVELOPER, [
      email
    ]);
  },
  removeDeveloper: function(email) {
    if (! email) {
      return P.reject(new Error('Email is required'));
    }

    return this._write(QUERY_DEVELOPER_DELETE, [
      email
    ]);
  },
  developerOwnsClient: function devOwnsClient(developerEmail, clientId) {
    return this._readOne(QUERY_DEVELOPER_OWNS_CLIENT, [
      developerEmail, buf(clientId)
    ]).then(function(result) {
      if (result) {
        return P.resolve(true);
      } else {
        return P.reject(false);
      }
    });
  },
  updateClient: function updateClient(client) {
    if (! client.id) {
      return P.reject(new Error('Update client needs an id'));
    }
    var secret = client.hashedSecret;
    if (secret) {
      secret = buf(secret);
    }

    var secretPrevious = client.hashedSecretPrevious;
    if (secretPrevious) {
      secretPrevious = buf(secretPrevious);
    }
    return this._write(QUERY_CLIENT_UPDATE, [
      // VALUES
      client.name,
      client.imageUri,
      secret,
      secretPrevious,
      client.redirectUri,
      client.trusted,
      client.allowedScopes,
      client.canGrant,

      // WHERE
      buf(client.id)
    ]);
  },

  getClient: function getClient(id) {
    return this._readOne(QUERY_CLIENT_GET, [buf(id)]);
  },
  getClients: function getClients(email) {
    return this._read(QUERY_CLIENT_LIST, [ email ]);
  },
  removeClient: function removeClient(id) {
    return this._write(QUERY_CLIENT_DELETE, [buf(id)]);
  },
  generateCode: function generateCode(codeObj) {
    const instanceId = codeObj.instanceId ? buf(codeObj.instanceId) : unique.instanceId();
    var code = unique.code();
    var hash = encrypt.hash(code);
    return this._write(QUERY_CODE_INSERT, [
      codeObj.clientId,
      codeObj.userId,
      codeObj.email,
      codeObj.scope.toString(),
      codeObj.authAt,
      codeObj.amr ? codeObj.amr.join(',') : null,
      codeObj.aal || null,
      !! codeObj.offline,
      hash,
      codeObj.codeChallengeMethod,
      codeObj.codeChallenge,
      codeObj.keysJwe,
      codeObj.profileChangedAt,
      instanceId
    ]).then(function() {
      return code;
    });
  },
  getCode: function getCode(code) {
    var hash = encrypt.hash(code);
    return this._readOne(QUERY_CODE_FIND, [hash]).then(function(code) {
      if (code) {
        code.scope = ScopeSet.fromString(code.scope);
        if (code.amr !== null) {
          code.amr = code.amr.split(',');
        }
      }
      return code;
    });
  },
  removeCode: function removeCode(code) {
    var hash = encrypt.hash(code);
    return this._write(QUERY_CODE_DELETE, [hash]);
  },
  generateAccessToken: function generateAccessToken(vals) {
    const instanceId = vals.instanceId ? buf(vals.instanceId) : unique.instanceId();
    var t = {
      clientId: buf(vals.clientId),
      userId: buf(vals.userId),
      email: vals.email,
      scope: vals.scope,
      token: unique.token(),
      type: 'bearer',
      expiresAt: vals.expiresAt || new Date(Date.now() + (vals.ttl  * 1000 || MAX_TTL)),
<<<<<<< HEAD
      instanceId
=======
      // We're not yet able to persist this value into the db
      // for operational reasons, but it's here for consistency
      // with the other token types.
      profileChangedAt: vals.profileChangedAt || 0
>>>>>>> 77b655f9
    };
    return this._write(QUERY_ACCESS_TOKEN_INSERT, [
      t.clientId,
      t.userId,
      t.email,
      t.scope.toString(),
      t.type,
      t.expiresAt,
      encrypt.hash(t.token),
<<<<<<< HEAD
      t.instanceId,
=======
>>>>>>> 77b655f9
    ]).then(function() {
      return t;
    });
  },

  /**
   * Get an access token by token id
   * @param id Token Id
   * @returns {*}
   */
  getAccessToken: function getAccessToken(id) {
    return this._readOne(QUERY_ACCESS_TOKEN_FIND, [buf(id)]).then(function(t) {
      if (t) {
        t.scope = ScopeSet.fromString(t.scope);
      }
      return t;
    });
  },

  /**
   * Remove token by token id
   * @param id
   * @returns {*}
   */
  removeAccessToken: function removeAccessToken(id) {
    return this._write(QUERY_ACCESS_TOKEN_DELETE, [buf(id)]);
  },

  /**
   * Get all services that have have non-expired tokens
   * @param {String} uid User ID as hex
   * @returns {Promise}
   */
  getActiveClientsByUid: function getActiveClientsByUid(uid) {
    return this._read(QUERY_ACTIVE_CLIENT_TOKENS_BY_UID, [
      buf(uid)
    ]).then(function(activeClientTokens) {
      activeClientTokens.forEach(t => {
        t.scope = ScopeSet.fromString(t.scope);
      });
      return helpers.aggregateActiveClients(activeClientTokens);
    });
  },

  /**
   * Delete all authorization grants for some clientId and uid.
   *
   * @param {String} clientId Client ID
   * @param {String} uid User Id as Hex
   * @returns {Promise}
   */
  deleteClientAuthorization: function deleteClientAuthorization(clientId, uid) {
    const deleteCodes = this._write(DELETE_ACTIVE_CODES_BY_CLIENT_AND_UID, [
      buf(clientId),
      buf(uid)
    ]);

    const deleteTokens = this._write(DELETE_ACTIVE_TOKENS_BY_CLIENT_AND_UID, [
      buf(clientId),
      buf(uid)
    ]);

    const deleteRefreshTokens = this._write(DELETE_ACTIVE_REFRESH_TOKENS_BY_CLIENT_AND_UID, [
      buf(clientId),
      buf(uid)
    ]);

    return P.all([
      deleteCodes,
      deleteTokens,
      deleteRefreshTokens
    ]);
  },

  generateRefreshToken: function generateRefreshToken(vals) {
    const instanceId = vals.instanceId ? buf(vals.instanceId) : unique.instanceId();
    var t = {
      clientId: vals.clientId,
      userId: vals.userId,
      email: vals.email,
      scope: vals.scope,
      profileChangedAt: vals.profileChangedAt,
      instanceId
    };
    var token = unique.token();
    var hash = encrypt.hash(token);
    return this._write(QUERY_REFRESH_TOKEN_INSERT, [
      t.clientId,
      t.userId,
      t.email,
      t.scope.toString(),
      hash,
      t.profileChangedAt,
      t.instanceId
    ]).then(function() {
      t.token = token;
      return t;
    });
  },

  getRefreshToken: function getRefreshToken(token) {
    return this._readOne(QUERY_REFRESH_TOKEN_FIND, [buf(token)])
    .then(function(t) {
      if (t) {
        t.scope = ScopeSet.fromString(t.scope);
      }
      return t;
    });
  },

  async getRefreshTokensForUser(uid) {
    const rows = await this._read(QUERY_REFRESH_TOKEN_FIND_USER, [buf(uid)]);
    for (const row of rows) {
      row.scope = ScopeSet.fromString(row.scope);
    }
    return rows;
  },

  updateRefreshTokenInstanceId(token, instanceId) {
    return this._write(QUERY_REFRESH_TOKEN_UPDATE_INSTANCE_ID, [
      instanceId,
      // WHERE
      token
    ]);
  },

  usedRefreshToken: function usedRefreshToken(token) {
    var now = new Date();
    return this._write(QUERY_REFRESH_TOKEN_LAST_USED_UPDATE, [
      now,
      // WHERE
      token
    ]);
  },

  removeRefreshToken: function removeRefreshToken(id) {
    return this._write(QUERY_REFRESH_TOKEN_DELETE, [buf(id)]);
  },

  getEncodingInfo: function getEncodingInfo() {
    var info = {};

    var self = this;
    var qry = 'SHOW VARIABLES LIKE "%character\\_set\\_%"';
    return this._read(qry).then(function(rows) {
      rows.forEach(function(row) {
        info[row.Variable_name] = row.Value;
      });

      qry = 'SHOW VARIABLES LIKE "%collation\\_%"';
      return self._read(qry).then(function(rows) {
        rows.forEach(function(row) {
          info[row.Variable_name] = row.Value;
        });
        return info;
      });
    });
  },

  purgeExpiredTokens: function purgeExpiredTokens(numberOfTokens,
                                                  delaySeconds,
                                                  ignoreClientId,
                                                  deleteBatchSize = 200)
  {
    const self = this;
    if (! ignoreClientId) {
      throw new Error('empty ignoreClientId');
    }

    if (! Array.isArray(ignoreClientId)) {
      ignoreClientId = [ ignoreClientId ];
    }

    const clientIds = ignoreClientId.map((id) => {
      return self.getClient(id);
    });

    return P.all(clientIds)
      .then((results) => {
        // This ensures that purgeExpiredTokens can not be called with an
        // unknown ignoreClientId(s).
        results.forEach((ignoreClient) => {
          if (! ignoreClient) {
            throw new Error('unknown ignoreClientId ' + ignoreClientId);
          }
        });
      })
      .then(() => {
        if (numberOfTokens <= deleteBatchSize) {
          deleteBatchSize = numberOfTokens;
        }

        let deletedItems = 0;
        const promiseWhile = P.method(() => {
          if (deletedItems >= numberOfTokens) {
            const message = 'deletedItems >= numberOfTokens';
            logger.info('purgeExpiredTokens', {
              message: message,
              deletedItems: deletedItems,
              numberOfTokens: numberOfTokens,
              deleteBatchSize: deleteBatchSize
            });
            return;
          }

          const clientIn = ignoreClientId.map((id) => {
            return buf(id);
          });

          return self._write(QUERY_PURGE_EXPIRED_TOKENS, [clientIn, deleteBatchSize])
            .then((res) => {
              logger.info('purgeExpiredTokens', { affectedRows: res.affectedRows });

              // Break loop if no items were effected by delete.
              // All expired tokens have been deleted.
              if (res.affectedRows === 0) {
                const message = '0 affectedRows. Bailing out.';
                logger.info('purgeExpiredTokens', { message: message });
                return;
              }

              deletedItems = deletedItems + res.affectedRows;

              return P.delay(delaySeconds * 1000)
                .then(() => {
                  return promiseWhile();
                });
            });
        });

        return promiseWhile();
      })
      .then(() => {
        logger.info('purgeExpiredTokens', { message: 'completed' });
      });
  },


  // This version of purgeExpiredTokens uses the strategy of selecting a set
  // of tokens to delete and then issuing deletes by primary key.
  purgeExpiredTokensById: function purgeExpiredTokensById(numberOfTokens,
                                                          delaySeconds,
                                                          ignoreClientId,
                                                          deleteBatchSize = 200)
  {
    const self = this;
    if (! ignoreClientId) {
      throw new Error('empty ignoreClientId');
    }

    if (! Array.isArray(ignoreClientId)) {
      ignoreClientId = [ ignoreClientId ];
    }

    if (numberOfTokens <= deleteBatchSize) {
      deleteBatchSize = numberOfTokens;
    }

    const clientIds = ignoreClientId.map((id) => {
      return self.getClient(id);
    });

    let lastPurgeTime;

    return P.all(clientIds)
      .then((results) => {
        // This ensures that purgeExpiredTokensById can not be called with an
        // unknown ignoreClientId(s).
        results.forEach((ignoreClient) => {
          if (! ignoreClient) {
            throw new Error('unknown ignoreClientId ' + ignoreClientId);
          }
        });
      })
      .then(() => {
        // Continue from the last recorded 'last-purge-time', if available.
        return self._readOne(QUERY_LAST_PURGE_TIME)
          .then((res) => {
            const OLDEST_POSSIBLE_TOKEN_EXPIRY = '2015-03-01 00:00:00';
            lastPurgeTime = (res && res.value) || OLDEST_POSSIBLE_TOKEN_EXPIRY;
            logger.info('purgeExpiredTokensById', { lastPurgeTime: lastPurgeTime });
          });
      })
      .then(() => {
        let deletedItems = 0;
        const promiseWhile = P.method(() => {
          if (deletedItems >= numberOfTokens) {
            const message = 'deletedItems >= numberOfTokens';
            logger.info('purgeExpiredTokensById', {
              message: message,
              deletedItems: deletedItems,
              numberOfTokens: numberOfTokens,
              deleteBatchSize: deleteBatchSize
            });
            return;
          }

          const clientIn = ignoreClientId.map((id) => {
            return buf(id);
          });

          return self._read(QUERY_EXPIRED_TOKENS, [lastPurgeTime, deleteBatchSize])
            .then((res) => {
              logger.info('purgeExpiredTokensById', { rowsReturned: res.length });

              const tokensForDeletion = res.filter((row) => {
                const expiresAt = moment(row.expiresAt).format('YYYY-MM-DD HH:mm:ss');
                if (expiresAt > lastPurgeTime) {
                  lastPurgeTime = expiresAt;
                }

                if (ignoreClientId.includes(hex(row.clientId))) {
                  return false;
                }

                return true;
              }).map((row) => row.token);

              // Break loop if we have no candidate rows to delete.
              if (tokensForDeletion.length === 0) {
                const message = '0 tokensForDeletion. Bailing out.';
                logger.info('purgeExpiredTokensById', { message: message });
                return;
              }

              logger.info('purgeExpiredTokensById', { tokensForDeletion: tokensForDeletion.length, lastPurgeTime: lastPurgeTime });

              return self._write(QUERY_DELETE_EXPIRED_TOKENS, [ tokensForDeletion, clientIn ])
                .then((res) => {
                  logger.info('purgeExpiredTokensById', { affectedRows: res.affectedRows });

                  // Break loop if no items were effected by delete.
                  // All expired tokens have been deleted.
                  if (res.affectedRows === 0) {
                    const message = '0 affectedRows. Bailing out.';
                    logger.info('purgeExpiredTokensById', { message: message });
                    return;
                  }

                  deletedItems = deletedItems + res.affectedRows;

                  logger.info('purgeExpiredTokensById', { lastPurgeTime: lastPurgeTime });
                  // Update 'last-purge-time' and schedule next iteration.
                  return self._write(QUERY_REPLACE_LAST_PURGE_TIME, [ lastPurgeTime ])
                    .delay(delaySeconds * 1000)
                    .then(() => {
                      return promiseWhile();
                    });
                });
            });
        });

        return promiseWhile();
      })
      .then(() => {
        logger.info('purgeExpiredTokensById', { message: 'completed' });
      });
  },

  removeUser: function removeUser(userId) {
    // TODO this should be a transaction or stored procedure
    var id = buf(userId);
    return this._write(QUERY_ACCESS_TOKEN_DELETE_USER, [id])
      .then(this._write.bind(this, QUERY_REFRESH_TOKEN_DELETE_USER, [id]))
      .then(this._write.bind(this, QUERY_CODE_DELETE_USER, [id]));
  },

  /**
   * Removes user's tokens and refreshTokens for canGrant and publicClient clients
   *
   * @param userId
   * @returns {Promise}
   */
  removePublicAndCanGrantTokens: function removePublicAndCanGrantTokens(userId) {
    const uid = buf(userId);

    return this._read(QUERY_PUBLIC_CLIENTS_LIST).then((_clients) => {
      const clientIds = _clients.map((client) => client.id);

      return this._write(QUERY_DELETE_ACCESS_TOKEN_FOR_PUBLIC_CLIENTS, [uid, clientIds])
        .then(() => this._write(QUERY_DELETE_REFRESH_TOKEN_FOR_PUBLIC_CLIENTS, [uid, clientIds]));
    });
  },

  getScope: function getScope (scope) {
    return this._readOne(QUERY_SCOPE_FIND, [scope]);
  },

  registerScope: function registerScope (scope) {
    return this._write(QUERY_SCOPES_INSERT, [
      scope.scope,
      scope.hasScopedKeys
    ]);
  },

  _write: function _write(sql, params) {
    return this._query(sql, params);
  },

  _read: function _read(sql, params) {
    return this._query(sql, params);
  },

  _readOne: function _readOne(sql, params) {
    return this._read(sql, params).then(firstRow);
  },

  _getConnection: function _getConnection() {
    // see bluebird.using()/disposer():
    // https://github.com/petkaantonov/bluebird/blob/master/API.md#resource-management
    //
    // tl;dr: using() and disposer() ensures that the dispose method will
    // ALWAYS be called at the end of the promise stack, regardless of
    // various errors thrown. So this should ALWAYS release the connection.
    var pool = this._pool;
    return new P(function(resolve, reject) {
      pool.getConnection(function(err, conn) {
        if (err) {
          return reject(err);
        }

        if (conn._fxa_initialized) {
          return resolve(conn);
        }
        // Enforce sane defaults on every new connection.
        // These *should* be set by the database by default, but it's nice
        // to have an additional layer of protection here.
        conn.query('SELECT @@sql_mode AS mode', function(err, rows) {
          if (err) {
            return reject(err);
          }
          var modes = rows[0]['mode'].split(',');
          var needToSetMode = false;
          REQUIRED_SQL_MODES.forEach(function(requiredMode) {
            if (modes.indexOf(requiredMode) === -1) {
              modes.push(requiredMode);
              needToSetMode = true;
            }
          });
          if (! needToSetMode) {
            conn._fxa_initialized = true;
            return resolve(conn);
          }
          var mode = modes.join(',');
          conn.query('SET SESSION sql_mode = \'' + mode + '\'', function(err) {
            if (err) {
              return reject(err);
            }
            conn._fxa_initialized = true;
            return resolve(conn);
          });
        });

      });
    }).disposer(releaseConn);
  },

  _query: function _query(sql, params) {
    return P.using(this._getConnection(), function(conn) {
      return new P(function(resolve, reject) {
        conn.query(sql, params || [], function(err, results) {
          if (err) {
            reject(err);
          } else {
            resolve(results);
          }
        });
      });
    });
  }
};

module.exports = MysqlStore;<|MERGE_RESOLUTION|>--- conflicted
+++ resolved
@@ -441,14 +441,11 @@
       token: unique.token(),
       type: 'bearer',
       expiresAt: vals.expiresAt || new Date(Date.now() + (vals.ttl  * 1000 || MAX_TTL)),
-<<<<<<< HEAD
-      instanceId
-=======
+      instanceId,
       // We're not yet able to persist this value into the db
       // for operational reasons, but it's here for consistency
       // with the other token types.
       profileChangedAt: vals.profileChangedAt || 0
->>>>>>> 77b655f9
     };
     return this._write(QUERY_ACCESS_TOKEN_INSERT, [
       t.clientId,
@@ -458,10 +455,7 @@
       t.type,
       t.expiresAt,
       encrypt.hash(t.token),
-<<<<<<< HEAD
       t.instanceId,
-=======
->>>>>>> 77b655f9
     ]).then(function() {
       return t;
     });
