{
  "name": "fxa-oauth-server",
<<<<<<< HEAD
  "version": "0.61.0",
=======
  "version": "0.64.0",
>>>>>>> 935b509e
  "private": true,
  "description": "Firefox Accounts OAuth2 server.",
  "scripts": {
    "start": "grunt server --node-env=dev",
    "test": "grunt test --node-env=test",
    "outdated": "npm outdated --depth 0",
    "postinstall": "node scripts/gen_keys"
  },
  "repository": {
    "type": "git",
    "url": "git://github.com/mozilla/fxa-oauth-server"
  },
  "author": "Mozilla (https://mozilla.org)",
  "homepage": "https://github.com/mozilla/fxa-oauth-server",
  "license": "MPL-2.0",
  "bugs": {
    "url": "https://github.com/mozilla/fxa-oauth-server/issues"
  },
  "engines": {
    "node": ">=0.10.0"
  },
  "dependencies": {
    "bluebird": "^2.9.14",
    "buf": "0.1.0",
    "commander": "^2.9.0",
    "convict": "0.8",
    "fxa-jwtool": "^0.7.1",
    "fxa-notifier-aws": "1.0.0",
    "hapi": "7.5.3",
    "joi": "^4.7.0",
    "mozlog": "^2.0.3",
    "mysql": "^2.5.5",
    "mysql-patcher": "^0.7.0",
    "request": "^2.54.0",
    "urijs": "^1.16.1"
  },
  "devDependencies": {
    "blanket": "1.1.6",
    "eslint-config-fxa": "^1.8.0",
    "generate-rsa-keypair": "0.1.1",
    "grunt": "^0.4.5",
    "grunt-bump": "0.3.1",
    "grunt-cli": "^0.1.13",
    "grunt-conventional-changelog": "^1.1.0",
    "grunt-copyright": "^0.2.0",
    "grunt-eslint": "^16.0.0",
    "grunt-jscs": "^1.5.0",
    "grunt-mocha-test": "^0.12.2",
    "grunt-nodemon": "^0.4.0",
    "grunt-nsp": "2.1.2",
    "insist": "0.x",
    "load-grunt-tasks": "^3.1.0",
    "mocha-text-cov": "^0.1.0",
    "nock": "^1.2.1",
    "proxyquire": "^1.6.0",
    "read": "^1.0.5",
    "sinon": "^1.15.4",
    "time-grunt": "^1.1.0"
  }
}<|MERGE_RESOLUTION|>--- conflicted
+++ resolved
@@ -1,10 +1,6 @@
 {
   "name": "fxa-oauth-server",
-<<<<<<< HEAD
-  "version": "0.61.0",
-=======
   "version": "0.64.0",
->>>>>>> 935b509e
   "private": true,
   "description": "Firefox Accounts OAuth2 server.",
   "scripts": {
